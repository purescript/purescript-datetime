--- conflicted
+++ resolved
@@ -20,12 +20,9 @@
     "purescript-functions": "^3.0.0",
     "purescript-generics": "^4.0.0",
     "purescript-integers": "^3.0.0",
-    "purescript-math": "^2.0.0",
-<<<<<<< HEAD
-    "purescript-maps": "^3.0.0"
-=======
-    "purescript-foldable-traversable": "^3.0.0"
->>>>>>> 0cd54ec7
+    "purescript-foldable-traversable": "^3.0.0",
+    "purescript-maps": "^3.0.0",
+    "purescript-math": "^2.0.0"
   },
   "devDependencies": {
     "purescript-assert": "^3.0.0",
