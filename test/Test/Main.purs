--- conflicted
+++ resolved
@@ -19,14 +19,10 @@
 import Data.String (length)
 import Data.Traversable (sequence, traverse)
 import Data.Tuple (Tuple(..), snd)
-<<<<<<< HEAD
 import Data.Monoid (mempty)
-import Data.Newtype (unwrap)
-=======
 import Data.Newtype (over, unwrap)
 
 import Math (floor)
->>>>>>> 0cd54ec7
 
 import Type.Proxy (Proxy(..))
 import Test.Assert (ASSERT, assert)
@@ -36,7 +32,6 @@
 
 main :: Tests
 main = do
-<<<<<<< HEAD
   log "check Duration monoid"
   assert $ Interval.year 1.0 == mempty <> Interval.year 2.0 <> Interval.year 1.0 <> Interval.year (-2.0)
   assert $ Interval.seconds 0.5 == Interval.milliseconds 500.0
@@ -45,7 +40,6 @@
   assert $ Interval.mkIsoDuration (Interval.week 1.2 <> Interval.seconds 0.0) /= Nothing
   assert $ Interval.mkIsoDuration (Interval.year 2.0 <> Interval.week 1.0) /= Nothing
   assert $ Interval.mkIsoDuration (Interval.year 2.5 <> Interval.week 1.0) == Nothing
-=======
 
   let epochDate = unsafePartial fromJust $ Date.canonicalDate
                   <$> toEnum 1
@@ -53,7 +47,6 @@
                   <*> pure bottom
   let epochDateTime = DateTime.DateTime epochDate bottom
   let epochMillis = -62135596800000.0
->>>>>>> 0cd54ec7
   -- time --------------------------------------------------------------------
 
   log "Check that Hour is a good BoundedEnum"
